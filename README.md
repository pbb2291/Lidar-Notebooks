# Lidar-Notebooks
<<<<<<< HEAD
A series of jupyter notebook pipelines for processing highly detailed lidar point clouds (LAS or LAZ files) and deriving vegetation structure metrics. 

### Processing Pipeline Scripts and What they do:

- LasFilePreprocessing
  A couple of tools for preprocessing las/laz point clouds.
    - *0-1-LasFiles_ComputeHeightClipBuffer* Computes the "HeightAboveGround" for each point using delauney triangulation of ground points. Also, removes buffer from the edge of a las tile (if specified). 
    - *0-2-LasBBoxShapefile* Creates shapefiles of bounding boxes of las files for context.
    
- PolygonMetrics
  A 2 part process for clipping las files with a set of polygons (1-ClipLasWithPolygons.ipynb) and then, drawing on las files to compute vegetation structure metrics for each polygon (2-ComputeMetricsByPolygon.ipynb). 
    - *1-ClipLasWithPolygons* - Clips las files using a set of polygon features, usually a large number of small plots (1-30 m).
    - *2-ComputeMetricsByPolygon* - Computes and save structural metrics for each polygon feature.
    
- VoxelMetrics
  A 3 part process for 1) clipping las files with a set of polygons (1-ClipLasWithPolygonsforVoxels.ipynb); 2) voxeling lidar data, computing vegetation structure metrics, and outputting a pickle file (2-ProcessVoxelMetrics.ipynb); and 3) outputting the pixel and voxel grids of each metric as geotif or netcdf files for use in qgis and other software (3-OutputVoxelMetrics_Geotiff_NetCDF.ipynb).
    - *1-ClipLasWithPolygonsforVoxels* - Clips las files using a set of polygon features, usually a small number of large plots (e.g. 1 ha)
    - *2-ProcessVoxelMetrics* - Voxelizes each clipped las file at the desired resolution, computes metrics for each voxel, and outputs pickle files.
    - *3-OutputVoxelMetrics_Geotiff_NetCDF* - Reads pickle files and outputs rasters as geotif files and voxel metrics as netcdf files for use in other GIS software.  
=======
A series of jupyter notebook pipelines for processing lidar point clouds (LAS files) and deriving vegetation structure metrics. 
>>>>>>> fe04a9be
<|MERGE_RESOLUTION|>--- conflicted
+++ resolved
@@ -1,24 +1,2 @@
 # Lidar-Notebooks
-<<<<<<< HEAD
-A series of jupyter notebook pipelines for processing highly detailed lidar point clouds (LAS or LAZ files) and deriving vegetation structure metrics. 
-
-### Processing Pipeline Scripts and What they do:
-
-- LasFilePreprocessing
-  A couple of tools for preprocessing las/laz point clouds.
-    - *0-1-LasFiles_ComputeHeightClipBuffer* Computes the "HeightAboveGround" for each point using delauney triangulation of ground points. Also, removes buffer from the edge of a las tile (if specified). 
-    - *0-2-LasBBoxShapefile* Creates shapefiles of bounding boxes of las files for context.
-    
-- PolygonMetrics
-  A 2 part process for clipping las files with a set of polygons (1-ClipLasWithPolygons.ipynb) and then, drawing on las files to compute vegetation structure metrics for each polygon (2-ComputeMetricsByPolygon.ipynb). 
-    - *1-ClipLasWithPolygons* - Clips las files using a set of polygon features, usually a large number of small plots (1-30 m).
-    - *2-ComputeMetricsByPolygon* - Computes and save structural metrics for each polygon feature.
-    
-- VoxelMetrics
-  A 3 part process for 1) clipping las files with a set of polygons (1-ClipLasWithPolygonsforVoxels.ipynb); 2) voxeling lidar data, computing vegetation structure metrics, and outputting a pickle file (2-ProcessVoxelMetrics.ipynb); and 3) outputting the pixel and voxel grids of each metric as geotif or netcdf files for use in qgis and other software (3-OutputVoxelMetrics_Geotiff_NetCDF.ipynb).
-    - *1-ClipLasWithPolygonsforVoxels* - Clips las files using a set of polygon features, usually a small number of large plots (e.g. 1 ha)
-    - *2-ProcessVoxelMetrics* - Voxelizes each clipped las file at the desired resolution, computes metrics for each voxel, and outputs pickle files.
-    - *3-OutputVoxelMetrics_Geotiff_NetCDF* - Reads pickle files and outputs rasters as geotif files and voxel metrics as netcdf files for use in other GIS software.  
-=======
-A series of jupyter notebook pipelines for processing lidar point clouds (LAS files) and deriving vegetation structure metrics. 
->>>>>>> fe04a9be
+A series of jupyter notebook pipelines for processing lidar point clouds (LAS files) and deriving vegetation structure metrics.